--- conflicted
+++ resolved
@@ -17,10 +17,7 @@
 package cinder
 
 import (
-<<<<<<< HEAD
-=======
 	"fmt"
->>>>>>> a65ffd32
 	"testing"
 
 	"github.com/container-storage-interface/spec/lib/go/csi"
