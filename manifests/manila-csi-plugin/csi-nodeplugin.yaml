--- conflicted
+++ resolved
@@ -50,11 +50,7 @@
             capabilities:
               add: ["SYS_ADMIN"]
             allowPrivilegeEscalation: true
-<<<<<<< HEAD
-          image: registry.k8s.io/provider-os/manila-csi-plugin:v1.27.1
-=======
           image: registry.k8s.io/provider-os/manila-csi-plugin:v1.27.2
->>>>>>> 0b4ceeb9
           command: ["/bin/sh", "-c",
             '/bin/manila-csi-plugin
             --nodeid=$(NODE_ID)
