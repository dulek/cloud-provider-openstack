apiVersion: v1
kind: Pod
metadata:
  annotations:
    scheduler.alpha.kubernetes.io/critical-pod: ""
  labels:
    component: cloud-controller-manager
    tier: control-plane
  name: openstack-cloud-controller-manager
  namespace: kube-system
spec:
  containers:
    - name: openstack-cloud-controller-manager
<<<<<<< HEAD
      image: registry.k8s.io/provider-os/openstack-cloud-controller-manager:v1.27.1
=======
      image: registry.k8s.io/provider-os/openstack-cloud-controller-manager:v1.27.2
>>>>>>> 0b4ceeb9
      args:
        - /bin/openstack-cloud-controller-manager
        - --v=1
        - --cluster-name=$(CLUSTER_NAME)
        - --cloud-config=$(CLOUD_CONFIG)
        - --cloud-provider=openstack
        - --use-service-account-credentials=true
        - --bind-address=127.0.0.1
      volumeMounts:
        - mountPath: /etc/kubernetes/pki
          name: k8s-certs
          readOnly: true
        - mountPath: /etc/ssl/certs
          name: ca-certs
          readOnly: true
        - mountPath: /etc/config
          name: cloud-config-volume
          readOnly: true
      resources:
        requests:
          cpu: 200m
      env:
        - name: CLOUD_CONFIG
          value: /etc/config/cloud.conf
        - name: CLUSTER_NAME
          value: kubernetes
  hostNetwork: true
  securityContext:
    runAsUser: 1001
  volumes:
  - hostPath:
      path: /etc/kubernetes/pki
      type: DirectoryOrCreate
    name: k8s-certs
  - hostPath:
      path: /etc/ssl/certs
      type: DirectoryOrCreate
    name: ca-certs
  - name: cloud-config-volume
    secret:
      secretName: cloud-config<|MERGE_RESOLUTION|>--- conflicted
+++ resolved
@@ -11,11 +11,7 @@
 spec:
   containers:
     - name: openstack-cloud-controller-manager
-<<<<<<< HEAD
-      image: registry.k8s.io/provider-os/openstack-cloud-controller-manager:v1.27.1
-=======
       image: registry.k8s.io/provider-os/openstack-cloud-controller-manager:v1.27.2
->>>>>>> 0b4ceeb9
       args:
         - /bin/openstack-cloud-controller-manager
         - --v=1
