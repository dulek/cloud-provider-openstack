--- conflicted
+++ resolved
@@ -30,11 +30,7 @@
       serviceAccountName: cloud-controller-manager
       containers:
         - name: barbican-kms
-<<<<<<< HEAD
-          image: registry.k8s.io/provider-os/barbican-kms-plugin:v1.27.1
-=======
           image: registry.k8s.io/provider-os/barbican-kms-plugin:v1.27.2
->>>>>>> 0b4ceeb9
           args:
             - /bin/barbican-kms-plugin
             - --socketpath=$(KMS_ENDPOINT)
