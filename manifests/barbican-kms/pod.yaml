--- conflicted
+++ resolved
@@ -5,11 +5,7 @@
 spec:
   containers:
     - name: barbican-kms
-<<<<<<< HEAD
-      image: registry.k8s.io/provider-os/barbican-kms-plugin:v1.27.1
-=======
       image: registry.k8s.io/provider-os/barbican-kms-plugin:v1.27.2
->>>>>>> 0b4ceeb9
       args:
         - "--socketpath=/kms/kms.sock"
         - "--cloud-config=/etc/kubernetes/cloud-config"
