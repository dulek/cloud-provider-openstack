--- conflicted
+++ resolved
@@ -18,11 +18,7 @@
       serviceAccountName: k8s-keystone
       containers:
         - name: k8s-keystone-auth
-<<<<<<< HEAD
-          image: registry.k8s.io/provider-os/k8s-keystone-auth:v1.27.1
-=======
           image: registry.k8s.io/provider-os/k8s-keystone-auth:v1.27.2
->>>>>>> 0b4ceeb9
           args:
             - ./bin/k8s-keystone-auth
             - --tls-cert-file
